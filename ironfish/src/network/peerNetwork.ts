/* This Source Code Form is subject to the terms of the Mozilla Public
 * License, v. 2.0. If a copy of the MPL was not distributed with this
 * file, You can obtain one at https://mozilla.org/MPL/2.0/. */

import tweetnacl from 'tweetnacl'
import { Assert } from '../assert'
import { Blockchain } from '../blockchain'
import { MAX_REQUESTED_BLOCKS } from '../consensus'
import { Event } from '../event'
import { DEFAULT_WEBSOCKET_PORT } from '../fileStores/config'
import { FileSystem } from '../fileSystems'
import { createRootLogger, Logger } from '../logger'
import { MetricsMonitor } from '../metrics'
import { IronfishNode } from '../node'
import { Block } from '../primitives'
import { SerializedBlock } from '../primitives/block'
import { BlockHeader } from '../primitives/blockheader'
import { Strategy } from '../strategy'
import { ErrorUtils } from '../utils'
import { PrivateIdentity } from './identity'
import { Identity } from './identity'
import {
  CannotSatisfyRequestError,
  FireAndForgetRouter,
  GlobalRpcRouter,
  Gossip,
  GossipRouter,
  IncomingGossipGeneric,
  IncomingRpcGeneric,
  isGossip,
  isRpc,
  Rpc,
  RpcRouter,
} from './messageRouters'
import {
  GetBlockHashesResponse,
  GetBlocksResponse,
  isGetBlocksRequest,
  isNewBlockPayload,
} from './messages'
import {
  DisconnectingMessage,
  DisconnectingReason,
  GetBlockHashesRequest,
  GetBlocksRequest,
  IncomingPeerMessage,
  InternalMessageType,
  isGetBlockHashesRequest,
  isGetBlockHashesResponse,
  isGetBlocksResponse,
  isNewTransactionPayload,
  LooseMessage,
  Message,
  MessageType,
  NewBlockMessage,
  NewTransactionMessage,
  NodeMessageType,
  PayloadType,
} from './messages'
import { AddressManager } from './peers/addressManager'
import { LocalPeer } from './peers/localPeer'
import { BAN_SCORE, Peer } from './peers/peer'
import { PeerConnectionManager } from './peers/peerConnectionManager'
import { PeerManager } from './peers/peerManager'
import { IsomorphicWebSocketConstructor } from './types'
import { parseUrl } from './utils/parseUrl'
import { VERSION_PROTOCOL } from './version'
import { WebSocketServer } from './webSocketServer'

/**
 * The routing style that should be used for a message of a given type
 */
export enum RoutingStyle {
  gossip = 'gossip',
  directRPC = 'directRPC',
  globalRPC = 'globalRPC',
  fireAndForget = 'fireAndForget',
}

interface RouteMap<T extends MessageType, P extends PayloadType> {
  [RoutingStyle.gossip]: Gossip<T, P>
  [RoutingStyle.globalRPC]: Rpc<T, P>
  [RoutingStyle.directRPC]: Rpc<T, P>
  [RoutingStyle.fireAndForget]: Message<T, P>
}

interface ReturnMap {
  [RoutingStyle.gossip]: Promise<boolean | void> | boolean | void
  [RoutingStyle.globalRPC]: Promise<PayloadType>
  [RoutingStyle.directRPC]: Promise<PayloadType>
  [RoutingStyle.fireAndForget]: void
}

/**
 * Entry point for the peer-to-peer network. Manages connections to other peers on the network
 * and provides abstractions for several methods of sending/receiving network messages.
 */
export class PeerNetwork {
  // optional WebSocket server, started from Node.JS
  private webSocketServer?: WebSocketServer

  readonly localPeer: LocalPeer
  readonly peerManager: PeerManager
  readonly onIsReadyChanged = new Event<[boolean]>()

  private started = false
  private readonly minPeers: number
  private readonly bootstrapNodes: string[]
  private readonly listen: boolean
  private readonly peerConnectionManager: PeerConnectionManager
  private readonly routingStyles: Map<MessageType, RoutingStyle>
  private readonly gossipRouter: GossipRouter
  private readonly fireAndForgetRouter: FireAndForgetRouter
  private readonly directRpcRouter: RpcRouter
  private readonly globalRpcRouter: GlobalRpcRouter
  private readonly logger: Logger
  private readonly metrics: MetricsMonitor
  private readonly node: IronfishNode
  private readonly strategy: Strategy
  private readonly chain: Blockchain

  /**
   * If the peer network is ready for messages to be sent or not
   */
  private _isReady = false
  get isReady(): boolean {
    return this._isReady
  }

  constructor(options: {
    identity?: PrivateIdentity
    agent: string
    webSocket: IsomorphicWebSocketConstructor
    listen?: boolean
    port?: number
    bootstrapNodes?: string[]
    name?: string | null
    maxPeers?: number
    minPeers?: number
    targetPeers?: number
    enableSyncing?: boolean
    logPeerMessages?: boolean
    simulateLatency?: number
    logger?: Logger
    metrics?: MetricsMonitor
    node: IronfishNode
    strategy: Strategy
    chain: Blockchain
<<<<<<< HEAD
    files: FileSystem
    dataDir?: string
=======
    addressManager: AddressManager
>>>>>>> ad23cc8c
  }) {
    const identity = options.identity || tweetnacl.box.keyPair()
    const enableSyncing = options.enableSyncing ?? true

    this.node = options.node
    this.chain = options.chain
    this.strategy = options.strategy
    this.logger = (options.logger || createRootLogger()).withTag('peernetwork')
    this.metrics = options.metrics || new MetricsMonitor(this.logger)
    this.bootstrapNodes = options.bootstrapNodes || []

    this.localPeer = new LocalPeer(
      identity,
      options.agent,
      VERSION_PROTOCOL,
      options.chain,
      options.node.workerPool,
      options.webSocket,
    )

    this.localPeer.port = options.port === undefined ? null : options.port
    this.localPeer.name = options.name || null
    this.localPeer.simulateLatency = options.simulateLatency || 0

    const maxPeers = options.maxPeers || 10000
    const targetPeers = options.targetPeers || 50
    const logPeerMessages = options.logPeerMessages ?? false

    this.peerManager = new PeerManager(
      this.localPeer,
<<<<<<< HEAD
      options.files,
=======
      options.addressManager,
>>>>>>> ad23cc8c
      this.logger,
      this.metrics,
      maxPeers,
      targetPeers,
      logPeerMessages,
    )
    this.peerManager.onMessage.on((peer, message) => this.handleMessage(peer, message))
    this.peerManager.onConnectedPeersChanged.on(() => this.updateIsReady())

    this.peerConnectionManager = new PeerConnectionManager(this.peerManager, this.logger, {
      maxPeers,
    })

    this.routingStyles = new Map<MessageType, RoutingStyle>()
    this.gossipRouter = new GossipRouter(this.peerManager)
    this.fireAndForgetRouter = new FireAndForgetRouter(this.peerManager)
    this.directRpcRouter = new RpcRouter(this.peerManager)
    this.globalRpcRouter = new GlobalRpcRouter(this.directRpcRouter)

    this.minPeers = options.minPeers || 1
    this.listen = options.listen === undefined ? true : options.listen

    if (options.name && options.name.length > 32) {
      options.name = options.name.slice(32)
    }

    if (enableSyncing) {
      this.registerHandler(
        NodeMessageType.NewBlock,
        RoutingStyle.gossip,
        (p) => {
          if (!isNewBlockPayload(p)) {
            throw 'Payload is not a serialized block'
          }

          return Promise.resolve(p)
        },
        (message) => this.onNewBlock(message),
      )

      this.registerHandler(
        NodeMessageType.NewTransaction,
        RoutingStyle.gossip,
        (p) => {
          if (!isNewTransactionPayload(p)) {
            throw new Error('Payload is not a serialized transaction')
          }

          return Promise.resolve({
            transaction: this.node.chain.verifier.verifyNewTransaction(p.transaction),
          })
        },
        (message) => this.onNewTransaction(message),
      )
    } else {
      this.registerHandler(
        NodeMessageType.NewBlock,
        RoutingStyle.gossip,
        () => Promise.resolve(undefined),
        () => Promise.resolve(undefined),
      )
      this.registerHandler(
        NodeMessageType.NewTransaction,
        RoutingStyle.gossip,
        () => Promise.resolve(undefined),
        () => Promise.resolve(undefined),
      )
    }

    this.registerHandler(
      NodeMessageType.GetBlockHashes,
      RoutingStyle.directRPC,
      (p) => {
        return isGetBlockHashesRequest(p) ? Promise.resolve(p) : Promise.reject()
      },
      (message) => this.onGetBlockHashesRequest(message),
    )

    this.registerHandler(
      NodeMessageType.GetBlocks,
      RoutingStyle.directRPC,
      (p) => {
        return isGetBlocksRequest(p) ? Promise.resolve(p) : Promise.reject()
      },
      (message) => this.onGetBlocksRequest(message),
    )

    this.node.miningDirector.onNewBlock.on((block) => {
      this.gossipBlock(block)
    })

    this.node.accounts.onBroadcastTransaction.on((transaction) => {
      const serializedTransaction = this.strategy.transactionSerde.serialize(transaction)

      this.gossip({
        type: NodeMessageType.NewTransaction,
        payload: { transaction: serializedTransaction },
      })
    })
  }

  gossipBlock(block: Block): void {
    const serializedBlock = this.strategy.blockSerde.serialize(block)

    this.gossip({
      type: NodeMessageType.NewBlock,
      payload: {
        block: serializedBlock,
      },
    })
  }

  async start(): Promise<void> {
    if (this.started) {
      return
    }
    this.started = true

    // Start the WebSocket server if possible
    if (this.listen && 'Server' in this.localPeer.webSocket && this.localPeer.port !== null) {
      this.webSocketServer = new WebSocketServer(
        this.localPeer.webSocket.Server,
        this.localPeer.port,
      )

      this.webSocketServer.onStart(() => {
        const address = this.webSocketServer?.server.address()
        const addressStr =
          typeof address === 'object' ? `${address.address}:${address.port}` : String(address)
        this.logger.info(`WebSocket server started at ${addressStr}`)
      })

      this.webSocketServer.onConnection((connection, req) => {
        let address: string | null = null

        if (this.peerManager.shouldRejectDisconnectedPeers()) {
          this.logger.debug(
            'Disconnecting inbound websocket connection because the node has max peers',
          )

          const disconnect: DisconnectingMessage = {
            type: InternalMessageType.disconnecting,
            payload: {
              sourceIdentity: this.localPeer.publicIdentity,
              destinationIdentity: null,
              reason: DisconnectingReason.Congested,
              disconnectUntil: this.peerManager.getCongestedDisconnectUntilTimestamp(),
            },
          }
          connection.send(JSON.stringify(disconnect))
          connection.close()
          return
        }

        if (req.headers['X-Forwarded-For'] && req.headers['X-Forwarded-For'][0]) {
          address = req.headers['X-Forwarded-For'][0]
        } else if (req.socket.remoteAddress) {
          address = req.socket.remoteAddress
        }

        if (address) {
          // Some times local peers connect on IPV6 incompatible addresses like
          // '::ffff:127.0.0.1' and we don't support connecting over IPv6 right now
          address = address.replace('::ffff:', '')
        }

        this.peerManager.createPeerFromInboundWebSocketConnection(connection, address)
      })

      this.peerManager.onConnect.on((peer: Peer) => {
        this.logger.debug(`Connected to ${peer.getIdentityOrThrow()}`)
      })

      this.peerManager.onDisconnect.on((peer: Peer) => {
        this.logger.debug(`Disconnected from ${String(peer.state.identity)}`)
      })

      this.onIsReadyChanged.on((isReady: boolean) => {
        if (isReady) {
          this.logger.info(`Connected to the Iron Fish network`)
          this.node.onPeerNetworkReady()
        } else {
          this.logger.info(`Not connected to the Iron Fish network`)
          this.node.onPeerNetworkNotReady()
        }
      })
    }

    // Start up the PeerManager
    await this.peerManager.start()

    // Start up the PeerConnectionManager
    this.peerConnectionManager.start()

    this.updateIsReady()

    for (const node of this.bootstrapNodes) {
      const url = parseUrl(node)

      if (!url.hostname) {
        throw new Error(
          `Could not determine a hostname for bootstrap node "${node}". Is it formatted correctly?`,
        )
      }

      // If the user has not specified a port, we can guess that
      // it's running on the default ironfish websocket port
      const port = url.port ? url.port : DEFAULT_WEBSOCKET_PORT
      const address = url.hostname + `:${port}`
      this.peerManager.connectToWebSocketAddress(address, true)
    }
  }

  /**
   * Call close when shutting down the PeerNetwork to clean up
   * outstanding connections.
   */
  async stop(): Promise<void> {
    await Promise.allSettled([
      (this.started = false),
      this.peerConnectionManager.stop(),
      await this.peerManager.stop(),
      this.webSocketServer?.close(),
      this.updateIsReady(),
    ])
  }

  /**
   * Register a handler as being the processor for a specific message type.
   * Specify the routing style to be associated with the handler so it receives
   * the right kinds of messages.
   *
   * Handlers for RPC messages can return a payload that will be sent as a reply.
   *
   * The validator function is responsible for processing the incoming message
   * and determining whether the payload is correct. It should return the
   * correctly typed payload. If the payload is incorrect, it should throw
   * an error.
   *
   * If the validator throws, the incoming message is silently dropped.
   *
   * For RPC messages, the validation handler is only called on incoming
   * requests. Incoming responses pass the message up to the application layer
   * without evaluation.
   *
   * For gossip messages, the validation handler should determine whether the
   * message is valid with respect to local state. If the validator throws,
   * the message is not gossiped out to other peers.
   */
  registerHandler<
    P extends PayloadType,
    S extends RoutingStyle = RoutingStyle,
    T extends MessageType = MessageType,
  >(
    type: T,
    style: S,
    validator: (payload: PayloadType) => Promise<P>,
    handler: (parsedMessage: IncomingPeerMessage<RouteMap<T, P>[S]>) => ReturnMap[S],
  ): void {
    const hdlr = async (msg: IncomingPeerMessage<Message<T, PayloadType>>) => {
      let resp: P
      try {
        resp = await validator('payload' in msg.message ? msg.message.payload : undefined)
      } catch {
        // Skip the handler if the message doesn't validate
        return
      }

      const newMsg = {
        ...msg,
        message: { ...msg.message, payload: resp },
      }

      return await handler(newMsg as IncomingPeerMessage<RouteMap<T, P>[S]>)
    }

    switch (style) {
      case RoutingStyle.gossip: {
        this.gossipRouter.register(
          type,
          hdlr as (
            message: IncomingGossipGeneric<T>,
          ) => Promise<boolean | void> | boolean | void,
        )
        break
      }
      case RoutingStyle.directRPC:
        this.directRpcRouter.register(
          type,
          hdlr as (message: IncomingRpcGeneric<T>) => Promise<PayloadType>,
        )
        break
      case RoutingStyle.globalRPC:
        this.globalRpcRouter.register(
          type,
          hdlr as (message: IncomingRpcGeneric<T>) => Promise<PayloadType>,
        )
        break
      case RoutingStyle.fireAndForget:
        this.fireAndForgetRouter.register(type, hdlr)
        break
    }
    this.routingStyles.set(type, style)
  }

  /**
   * Send the message to all connected peers with the expectation that they
   * will forward it to their other peers. The goal is for everyone to
   * receive the message.
   */
  gossip(message: LooseMessage): void {
    const style = this.routingStyles.get(message.type)
    if (style !== RoutingStyle.gossip) {
      throw new Error(`${message.type} type not meant to be gossipped`)
    }
    this.gossipRouter.gossip<string, PayloadType>(message)
  }

  /**
   * Send the message directly to the specified peer, if we are connected to it.
   * No response or receipt confirmation is expected.
   */
  fireAndForget(peer: Peer, message: LooseMessage): void {
    const style = this.routingStyles.get(message.type)
    if (style !== RoutingStyle.fireAndForget) {
      throw new Error(`${message.type} type not meant to be firedAndForgot`)
    }
    this.fireAndForgetRouter.fireAndForget(peer, message)
  }

  /**
   * Fire an RPC request to the given peer identity. Returns a promise that
   * will resolve when the response is received, or will be rejected if the
   * request cannot be completed before timing out.
   */
  requestFrom(
    peer: Peer,
    message: Message<MessageType, Record<string, unknown>>,
  ): Promise<IncomingPeerMessage<LooseMessage>> {
    const style = this.routingStyles.get(message.type)
    if (style !== RoutingStyle.directRPC) {
      throw new Error(`${message.type} type not meant to be direct RPC`)
    }
    return this.directRpcRouter.requestFrom(peer, message)
  }

  /**
   * Fire a global RPC request to a randomly chosen identity, retrying with other
   * peers if the first one fails. Returns a promise that will resolve when the
   * response is received, or throw an error if the request cannot be completed
   * before timing out.
   */
  async request(
    message: Message<MessageType, Record<string, unknown>>,
    peer?: Identity,
  ): Promise<IncomingPeerMessage<LooseMessage>> {
    const style = this.routingStyles.get(message.type)

    if (style !== RoutingStyle.globalRPC) {
      throw new Error(`${message.type} type not meant to be global RPC`)
    }
    return await this.globalRpcRouter.request(message, peer)
  }

  async getBlockHashes(peer: Peer, start: Buffer | number, limit: number): Promise<Buffer[]> {
    const origin = start instanceof Buffer ? start.toString('hex') : Number(start)

    const message = {
      type: NodeMessageType.GetBlockHashes,
      payload: {
        start: origin,
        limit: limit,
      },
    } as GetBlockHashesRequest

    const response = await this.requestFrom(peer, message)

    if (!isGetBlockHashesResponse(response.message)) {
      // TODO jspafford: disconnect peer, or handle it more properly
      throw new Error(`Invalid GetBlockHashesResponse: ${message.type}`)
    }

    return response.message.payload.blocks.map((hash) => Buffer.from(hash, 'hex'))
  }

  async getBlocks(
    peer: Peer,
    start: Buffer | bigint,
    limit: number,
  ): Promise<SerializedBlock[]> {
    const origin = start instanceof Buffer ? start.toString('hex') : Number(start)

    const message = {
      type: NodeMessageType.GetBlocks,
      payload: {
        start: origin,
        limit: limit,
      },
    } as GetBlocksRequest

    const response = await this.requestFrom(peer, message)

    if (!isGetBlocksResponse(response.message)) {
      // TODO jspafford: disconnect peer, or handle it more properly
      throw new Error(`Invalid GetBlocksResponse: ${message.type}`)
    }

    return response.message.payload.blocks
  }

  private async handleMessage(
    peer: Peer,
    incomingMessage: IncomingPeerMessage<LooseMessage>,
  ): Promise<void> {
    const { message } = incomingMessage
    let style = this.routingStyles.get(message.type)
    if (style === undefined) {
      if (message.type === InternalMessageType.cannotSatisfyRequest) {
        style = RoutingStyle.globalRPC
      } else {
        this.logger.warn('Received unknown message type', message.type)
        return
      }
    }

    switch (style) {
      case RoutingStyle.gossip:
        if (!isGossip(message)) {
          this.logger.warn('Handler', message.type, 'expected gossip')
          return
        }
        await this.gossipRouter.handle(peer, message)
        break
      case RoutingStyle.directRPC:
        if (!isRpc(message)) {
          this.logger.warn('Handler', message.type, 'expected RPC')
          return
        }
        await this.directRpcRouter.handle(peer, message)
        break
      case RoutingStyle.globalRPC:
        if (!isRpc(message)) {
          this.logger.warn('Handler', message.type, 'expected (global) RPC')
          return
        }
        await this.globalRpcRouter.handle(peer, message)
        break
      case RoutingStyle.fireAndForget:
        await this.fireAndForgetRouter.handle(peer, message)
        break
    }
  }

  private updateIsReady(): void {
    const prevIsReady = this._isReady
    this._isReady = this.started && this.peerManager.getConnectedPeers().length >= this.minPeers

    if (this._isReady !== prevIsReady) {
      this.onIsReadyChanged.emit(this._isReady)
    }
  }

  private async resolveSequenceOrHash(start: string | number): Promise<BlockHeader | null> {
    if (typeof start === 'string') {
      const hash = Buffer.from(start, 'hex')
      return await this.chain.getHeader(hash)
    }

    if (typeof start === 'number') {
      const header = await this.chain.getHeaderAtSequence(start)
      if (header) {
        return header
      }
    }

    return null
  }

  private async onGetBlockHashesRequest(
    request: IncomingPeerMessage<
      Rpc<NodeMessageType.GetBlockHashes, GetBlockHashesRequest['payload']>
    >,
  ): Promise<GetBlockHashesResponse['payload']> {
    const peer = this.peerManager.getPeerOrThrow(request.peerIdentity)

    if (request.message.payload.limit <= 0) {
      peer.punish(
        BAN_SCORE.LOW,
        `Peer sent GetBlockHashes with limit of ${request.message.payload.limit}`,
      )
      return { blocks: [] }
    }

    if (request.message.payload.limit > MAX_REQUESTED_BLOCKS) {
      peer.punish(
        BAN_SCORE.MAX,
        `Peer sent GetBlockHashes with limit of ${request.message.payload.limit}`,
      )
      const error = new CannotSatisfyRequestError(`Requested more than ${MAX_REQUESTED_BLOCKS}`)
      throw error
    }

    const message = request.message
    const start = message.payload.start
    const limit = message.payload.limit

    const from = await this.resolveSequenceOrHash(start)
    if (!from) {
      return { blocks: [] }
    }

    const hashes = []

    for await (const hash of this.chain.iterateToHashes(from)) {
      hashes.push(hash)
      if (hashes.length === limit) {
        break
      }
    }

    const serialized = hashes.map((h) => h.toString('hex'))

    return { blocks: serialized }
  }

  private async onGetBlocksRequest(
    request: IncomingPeerMessage<Rpc<NodeMessageType.GetBlocks, GetBlocksRequest['payload']>>,
  ): Promise<GetBlocksResponse['payload']> {
    const peer = this.peerManager.getPeerOrThrow(request.peerIdentity)

    if (request.message.payload.limit === 0) {
      peer.punish(
        BAN_SCORE.LOW,
        `Peer sent GetBlocks with limit of ${request.message.payload.limit}`,
      )
      return { blocks: [] }
    }

    if (request.message.payload.limit > MAX_REQUESTED_BLOCKS) {
      peer.punish(
        BAN_SCORE.MAX,
        `Peer sent GetBlocks with limit of ${request.message.payload.limit}`,
      )
      const error = new CannotSatisfyRequestError(`Requested more than ${MAX_REQUESTED_BLOCKS}`)
      throw error
    }

    const message = request.message
    const start = message.payload.start
    const limit = message.payload.limit

    const from = await this.resolveSequenceOrHash(start)
    if (!from) {
      return { blocks: [] }
    }

    const hashes = []
    for await (const hash of this.chain.iterateToHashes(from)) {
      hashes.push(hash)
      if (hashes.length === limit) {
        break
      }
    }

    const blocks = await Promise.all(hashes.map((hash) => this.chain.getBlock(hash)))

    const serialized = await Promise.all(
      blocks.map((block) => {
        Assert.isNotNull(block)
        return this.strategy.blockSerde.serialize(block)
      }),
    )

    return { blocks: serialized }
  }

  private async onNewBlock(
    message: IncomingPeerMessage<Gossip<NodeMessageType.NewBlock, NewBlockMessage['payload']>>,
  ): Promise<boolean> {
    const block = message.message.payload.block
    const peer = this.peerManager.getPeer(message.peerIdentity)
    if (!peer) {
      return false
    }

    try {
      return await this.node.syncer.addNewBlock(peer, block)
    } catch (error) {
      this.logger.error(
        `Error when adding new block ${block.header.sequence} from ${
          peer.displayName
        }: ${ErrorUtils.renderError(error, true)}`,
      )

      return false
    }
  }

  private async onNewTransaction(
    message: IncomingPeerMessage<
      Gossip<NodeMessageType.NewTransaction, NewTransactionMessage['payload']>
    >,
  ): Promise<boolean> {
    if (this.node.workerPool.saturated) {
      return false
    }

    // Ignore new transactions if the node is still syncing
    //
    // TODO(rohanjadvani): However, it's okay to accept transactions if you are
    // not synced and not syncing. We should update this logic after syncing
    // becomes more reliable
    if (!this.node.chain.synced) {
      return false
    }

    const { transaction } = message.message.payload
    if (await this.node.memPool.acceptTransaction(transaction)) {
      await this.node.accounts.syncTransaction(transaction, {})
    }

    return true
  }
}<|MERGE_RESOLUTION|>--- conflicted
+++ resolved
@@ -57,7 +57,6 @@
   NodeMessageType,
   PayloadType,
 } from './messages'
-import { AddressManager } from './peers/addressManager'
 import { LocalPeer } from './peers/localPeer'
 import { BAN_SCORE, Peer } from './peers/peer'
 import { PeerConnectionManager } from './peers/peerConnectionManager'
@@ -146,12 +145,8 @@
     node: IronfishNode
     strategy: Strategy
     chain: Blockchain
-<<<<<<< HEAD
     files: FileSystem
     dataDir?: string
-=======
-    addressManager: AddressManager
->>>>>>> ad23cc8c
   }) {
     const identity = options.identity || tweetnacl.box.keyPair()
     const enableSyncing = options.enableSyncing ?? true
@@ -182,11 +177,7 @@
 
     this.peerManager = new PeerManager(
       this.localPeer,
-<<<<<<< HEAD
       options.files,
-=======
-      options.addressManager,
->>>>>>> ad23cc8c
       this.logger,
       this.metrics,
       maxPeers,
