/* This Source Code Form is subject to the terms of the Mozilla Public
 * License, v. 2.0. If a copy of the MPL was not distributed with this
 * file, You can obtain one at https://mozilla.org/MPL/2.0/. */

import * as encryption from './encryption'

jest.mock('ws')

jest.mock('./encryption', () => {
  const originalModule = jest.requireActual<typeof encryption>('./encryption')

  return {
    ...originalModule,
    boxMessage: jest
      .fn()
      .mockReturnValue({ nonce: 'boxMessageNonce', boxedMessage: 'boxMessageMessage' }),
    unboxMessage: jest.fn().mockReturnValue(
      JSON.stringify({
        type: 'candidate',
        candidate: {
          candidate: '',
          sdpMLineIndex: 0,
          sdpMid: '0',
        },
      }),
    ),
  }
})

import { mocked } from 'ts-jest/utils'
import ws from 'ws'
import { Assert } from '../../assert'
import { canInitiateWebRTC, privateIdentityToIdentity } from '../identity'
import {
  DisconnectingMessage,
  DisconnectingReason,
  Identify,
  InternalMessageType,
  PeerList,
  PeerListRequest,
  Signal,
  SignalRequest,
} from '../messages'
import {
  getConnectedPeer,
  getConnectingPeer,
  getSignalingWebRtcPeer,
  getWaitingForIdentityPeer,
  mockHostsStore,
  mockIdentity,
  mockLocalPeer,
  mockPrivateIdentity,
  webRtcCanInitiateIdentity,
  webRtcCannotInitiateIdentity,
  webRtcLocalIdentity,
} from '../testUtilities'
import { VERSION_PROTOCOL, VERSION_PROTOCOL_MIN } from '../version'
import {
  ConnectionDirection,
  ConnectionType,
  WebRtcConnection,
  WebSocketConnection,
} from './connections'
import { PeerAddressManager } from './peerAddressManager'
import { PeerManager } from './peerManager'

jest.useFakeTimers()

describe('PeerManager', () => {
  describe('Dispose peers', () => {
    it('Should not dispose of peers that have a CONNECTED peer', () => {
      const pm = new PeerManager(mockLocalPeer(), new PeerAddressManager(mockHostsStore()))
      const peer1Identity = mockIdentity('peer1')
      const peer2Identity = mockIdentity('peer2')
      const { peer: peer1 } = getConnectedPeer(pm, peer1Identity)

      const peer2 = pm.getOrCreatePeer(peer2Identity)
      peer2.setWebSocketAddress(null, null)
      peer1.knownPeers.set(peer2Identity, peer2)

      expect(pm.identifiedPeers.size).toBe(2)
      expect(pm.peers.length).toBe(2)

      pm['disposePeers']()

      expect(pm.identifiedPeers.size).toBe(2)
      expect(pm.peers.length).toBe(2)
    })

    it('Should dispose of two DISCONNECTED peers that have each other in knownPeers', () => {
      const pm = new PeerManager(mockLocalPeer(), new PeerAddressManager(mockHostsStore()))
      const peer1Identity = mockIdentity('peer1')
      const peer2Identity = mockIdentity('peer2')
      const { peer: peer1 } = getConnectedPeer(pm, peer1Identity)
      const { peer: peer2 } = getConnectedPeer(pm, peer2Identity)

      peer1.knownPeers.set(peer2Identity, peer2)
      peer2.knownPeers.set(peer1Identity, peer1)

      peer1.close()
      peer2.close()
      peer1
        .getConnectionRetry(ConnectionType.WebSocket, ConnectionDirection.Outbound)
        ?.neverRetryConnecting()
      peer2
        .getConnectionRetry(ConnectionType.WebSocket, ConnectionDirection.Outbound)
        ?.neverRetryConnecting()

      expect(peer1.knownPeers.size).toBe(1)
      expect(peer2.knownPeers.size).toBe(1)
      expect(pm.identifiedPeers.size).toBe(2)
      expect(pm.peers.length).toBe(2)

      pm['disposePeers']()

      expect(pm.identifiedPeers.size).toBe(0)
      expect(pm.peers.length).toBe(0)
    })
  })

  describe('Distribute peers', () => {
    it('Should send peer list requests to newer protocol version', () => {
<<<<<<< HEAD
      const pm = new PeerManager(mockLocalPeer(), new PeerAddressManager(mockHostsStore()))
=======
      const pm = new PeerManager(mockLocalPeer())
>>>>>>> 14c46bcc

      const { peer: peer1 } = getConnectedPeer(pm, 'peer1')

      peer1.version = 9

      expect(pm.identifiedPeers.size).toBe(1)

      const mockSend = jest.spyOn(peer1, 'send')

      pm['distributePeerList']()
      expect(mockSend).toBeCalledTimes(1)
      expect(mockSend).toBeCalledWith({
        type: InternalMessageType.peerListRequest,
      })
    })

    it('Should not send peer list requests to older protocol version', () => {
<<<<<<< HEAD
      const pm = new PeerManager(mockLocalPeer(), new PeerAddressManager(mockHostsStore()))
=======
      const pm = new PeerManager(mockLocalPeer())
>>>>>>> 14c46bcc

      const { peer: peer1 } = getConnectedPeer(pm, 'peer1')

      peer1.version = 8

      expect(pm.identifiedPeers.size).toBe(1)

      const mockSend = jest.spyOn(peer1, 'send')

      pm['distributePeerList']()
      expect(mockSend).toHaveBeenCalledTimes(1)
      expect(mockSend).not.toHaveBeenCalledWith({
        type: InternalMessageType.peerListRequest,
      })
    })

    it('Should not send peer list requests to null protocol version', () => {
<<<<<<< HEAD
      const pm = new PeerManager(mockLocalPeer(), new PeerAddressManager(mockHostsStore()))
=======
      const pm = new PeerManager(mockLocalPeer())
>>>>>>> 14c46bcc

      const { peer: peer1 } = getConnectedPeer(pm, 'peer1')

      expect(pm.identifiedPeers.size).toBe(1)

      const mockSend = jest.spyOn(peer1, 'send')

      pm['distributePeerList']()
      expect(mockSend).toHaveBeenCalledTimes(1)
      expect(mockSend).not.toHaveBeenCalledWith({
        type: InternalMessageType.peerListRequest,
      })
    })

    it('Should broadcast peer list to older protocol version', () => {
<<<<<<< HEAD
      const pm = new PeerManager(mockLocalPeer(), new PeerAddressManager(mockHostsStore()))
=======
      const pm = new PeerManager(mockLocalPeer())
>>>>>>> 14c46bcc

      const { peer: peer1 } = getConnectedPeer(pm, 'peer1')
      const { peer: peer2 } = getConnectedPeer(pm, 'peer2')

      peer1.version = 8

      expect(pm.identifiedPeers.size).toBe(2)

      const mockSend = jest.spyOn(peer1, 'send')

      pm['distributePeerList']()
      expect(mockSend).toBeCalledTimes(1)
      expect(mockSend).toBeCalledWith({
        type: InternalMessageType.peerList,
        payload: {
          connectedPeers: [
            { address: 'testuri.com', port: 9033, identity: peer1.getIdentityOrThrow() },
            { address: 'testuri.com', port: 9033, identity: peer2.getIdentityOrThrow() },
          ],
        },
      })
    })

    it('Should not broadcast peer list to newer protocol version', () => {
<<<<<<< HEAD
      const pm = new PeerManager(mockLocalPeer(), new PeerAddressManager(mockHostsStore()))
=======
      const pm = new PeerManager(mockLocalPeer())
>>>>>>> 14c46bcc

      const { peer: peer1 } = getConnectedPeer(pm, 'peer1')
      const { peer: peer2 } = getConnectedPeer(pm, 'peer2')

      peer1.version = 9

      expect(pm.identifiedPeers.size).toBe(2)

      const mockSend = jest.spyOn(peer1, 'send')

      pm['distributePeerList']()
      expect(mockSend).toBeCalledTimes(1)
      expect(mockSend).not.toBeCalledWith({
        type: InternalMessageType.peerList,
        payload: {
          connectedPeers: [
            { address: 'testuri.com', port: 9033, identity: peer1.getIdentityOrThrow() },
            { address: 'testuri.com', port: 9033, identity: peer2.getIdentityOrThrow() },
          ],
        },
      })
    })
  })

  it('should handle duplicate connections from the same peer', () => {
    const localPeer = mockLocalPeer({ identity: webRtcLocalIdentity() })
    const peers = new PeerManager(localPeer, new PeerAddressManager(mockHostsStore()))

    const { peer: peerOut, connection: connectionOut } = getWaitingForIdentityPeer(
      peers,
      true,
      ConnectionDirection.Outbound,
    )
    const { peer: peerIn1, connection: connectionIn1 } = getWaitingForIdentityPeer(
      peers,
      true,
      ConnectionDirection.Inbound,
    )
    const { peer: peerIn2, connection: connectionIn2 } = getWaitingForIdentityPeer(
      peers,
      true,
      ConnectionDirection.Inbound,
    )

    // Create identity and message for all peers
    const identity = webRtcCannotInitiateIdentity()
    const message: Identify = {
      type: InternalMessageType.identity,
      payload: {
        identity: identity,
        version: VERSION_PROTOCOL,
        agent: '',

        head: '',
        sequence: 1,
        work: BigInt(0).toString(),
        port: null,
      },
    }

    // Identify peerOut
    peerOut.onMessage.emit(message, connectionOut)
    // Check PeerManager
    expect(peers.identifiedPeers.size).toBe(1)
    expect(peers.peers.length).toBe(3)
    // Connections
    expect(connectionOut.state.type).toEqual('CONNECTED')
    expect(connectionIn1.state.type).toEqual('WAITING_FOR_IDENTITY')
    expect(connectionIn2.state.type).toEqual('WAITING_FOR_IDENTITY')
    // Check Peers
    expect(peerOut.state).toMatchObject({
      type: 'CONNECTED',
      identity: identity,
      connections: { webSocket: connectionOut },
    })
    expect(peerIn1.state).toMatchObject({
      type: 'CONNECTING',
      identity: null,
      connections: { webSocket: connectionIn1 },
    })
    expect(peerIn2.state).toMatchObject({
      type: 'CONNECTING',
      identity: null,
      connections: { webSocket: connectionIn2 },
    })

    // Identify peerIn1 now
    peerIn1.onMessage.emit(message, connectionIn1)
    // Check PeerManager
    expect(peers.identifiedPeers.size).toBe(1)
    expect(peers.peers.length).toBe(2)
    // Connections
    expect(connectionOut.state.type).toEqual('DISCONNECTED')
    expect(connectionIn1.state.type).toEqual('CONNECTED')
    expect(connectionIn2.state.type).toEqual('WAITING_FOR_IDENTITY')
    // Check Peers
    expect(peerOut.state).toMatchObject({
      type: 'CONNECTED',
      identity: identity,
      connections: { webSocket: connectionIn1 },
    })
    expect(peerIn1.state).toMatchObject({
      type: 'DISCONNECTED',
      identity: identity,
    })
    expect(peerIn2.state).toMatchObject({
      type: 'CONNECTING',
      identity: null,
      connections: { webSocket: connectionIn2 },
    })

    // Identify peerIn2 now
    peerIn2.onMessage.emit(message, connectionIn2)
    // Check PeerManager
    expect(peers.identifiedPeers.size).toBe(1)
    // expect(peers.peers.length).toBe(1)
    // Connections
    expect(connectionOut.state.type).toEqual('DISCONNECTED')
    expect(connectionIn1.state.type).toEqual('CONNECTED')
    expect(connectionIn2.state.type).toEqual('DISCONNECTED')
    // Check Peers
    expect(peerOut.state).toMatchObject({
      type: 'CONNECTED',
      identity: identity,
      connections: { webSocket: connectionIn1 },
    })
    expect(peerIn1.state).toMatchObject({
      type: 'DISCONNECTED',
      identity: identity,
    })
    expect(peerIn2.state).toMatchObject({
      type: 'DISCONNECTED',
      identity: null,
    })

    // The reason peerIn1 has an identity is because it's identity is taken before
    // updatePeerMap() merges into the existing peerOut. peerIn2 has no identity
    // because new connections from the same peer have the new connection rejected.
    // peerIn2's was never set to connected, so it was never merged into peerOut.
  })

  it('Sends identity when a connection is successfully made', () => {
    const localIdentity = mockPrivateIdentity('local')
    const pm = new PeerManager(
      mockLocalPeer({ identity: localIdentity }),
      new PeerAddressManager(mockHostsStore()),
    )

    const { peer, connection } = getConnectingPeer(pm)

    const sendSpy = jest.spyOn(connection, 'send')

    connection.setState({ type: 'WAITING_FOR_IDENTITY' })

    expect(peer.state).toEqual({
      type: 'CONNECTING',
      identity: null,
      connections: { webSocket: connection },
    })

    Assert.isNotNull(pm.localPeer.chain.head)

    expect(sendSpy).toBeCalledWith({
      type: InternalMessageType.identity,
      payload: {
        identity: privateIdentityToIdentity(localIdentity),
        version: VERSION_PROTOCOL,
        port: null,
        agent: pm.localPeer.agent,
        head: pm.localPeer.chain.head.hash,
        sequence: Number(pm.localPeer.chain.head.sequence),
        work: pm.localPeer.chain.head.work.toString(),
      },
    })
  })

  it('should disconnect connection on CONNECTED', () => {
    const localPeer = mockLocalPeer()
    const peers = new PeerManager(localPeer, new PeerAddressManager(mockHostsStore()))

    const { peer: peer1, connection: connection1 } = getConnectingPeer(peers)
    const { peer: peer2, connection: connection2 } = getWaitingForIdentityPeer(peers)
    const { peer: peer3, connection: connection3 } = getConnectedPeer(peers)

    const sendSpyPeer1 = jest.spyOn(connection1, 'send')
    const sendSpyPeer2 = jest.spyOn(connection2, 'send')
    const sendSpyPeer3 = jest.spyOn(connection3, 'send')

    peers.disconnect(peer1, DisconnectingReason.ShuttingDown, 0)
    peers.disconnect(peer2, DisconnectingReason.ShuttingDown, 0)
    peers.disconnect(peer3, DisconnectingReason.ShuttingDown, 0)

    expect(sendSpyPeer1).not.toHaveBeenCalled()
    expect(sendSpyPeer2).toHaveBeenCalledWith(
      expect.objectContaining({
        type: InternalMessageType.disconnecting,
      }),
    )
    expect(sendSpyPeer3).toHaveBeenCalledWith(
      expect.objectContaining({
        type: InternalMessageType.disconnecting,
      }),
    )

    expect(peer1.state.type).toEqual('DISCONNECTED')
    expect(peer2.state.type).toEqual('DISCONNECTED')
    expect(peer3.state.type).toEqual('DISCONNECTED')
  })

  describe('connect', () => {
    it('Creates a peer and adds it to unidentifiedConnections', () => {
      const pm = new PeerManager(mockLocalPeer(), new PeerAddressManager(mockHostsStore()))
      expect(pm.peers.length).toBe(0)

      const peer = pm.connectToWebSocketAddress('testUri')

      expect(pm.identifiedPeers.size).toBe(0)
      expect(pm.peers.length).toBe(1)
      expect(peer.state).toEqual({
        type: 'CONNECTING',
        connections: { webSocket: expect.any(WebSocketConnection) },
        identity: null,
      })
      if (peer.state.type !== 'CONNECTING') {
        throw new Error('Peer state must be CONNECTING')
      }
      if (!peer.state.connections.webSocket) {
        throw new Error('Peer must have a websocket connection')
      }
      expect(peer.state.connections.webSocket.type).toEqual(ConnectionType.WebSocket)
      expect(peer.state.connections.webSocket.direction).toEqual(ConnectionDirection.Outbound)
    })

    it('Encrypts signaling data', async () => {
      const brokeringIdentity = mockIdentity('brokering')

      const pm = new PeerManager(
        mockLocalPeer({ identity: webRtcLocalIdentity() }),
        new PeerAddressManager(mockHostsStore()),
      )
      const { connection, brokeringPeer } = getSignalingWebRtcPeer(
        pm,
        brokeringIdentity,
        webRtcCanInitiateIdentity(),
      )
      const sendSpy = jest.spyOn(brokeringPeer, 'send')

      await connection.onSignal.emitAsync({
        type: 'candidate',
        candidate: {
          candidate: '',
          sdpMLineIndex: 0,
          sdpMid: '0',
        },
      })

      expect(sendSpy).toBeCalledTimes(1)
      expect(sendSpy).toBeCalledWith({
        type: InternalMessageType.signal,
        payload: {
          sourceIdentity: privateIdentityToIdentity(webRtcLocalIdentity()),
          destinationIdentity: webRtcCanInitiateIdentity(),
          nonce: 'boxMessageNonce',
          signal: 'boxMessageMessage',
        },
      })
    })

    it('Attempts to establish a WebSocket connection to a peer with a webSocketAddress', () => {
      const peer1Identity = mockIdentity('peer1')
      const peer2Identity = mockIdentity('peer2')
      const pm = new PeerManager(mockLocalPeer(), new PeerAddressManager(mockHostsStore()))

      // Create the peers
      const { peer: peer1 } = getConnectedPeer(pm, peer1Identity)
      const peer2 = pm.getOrCreatePeer(peer2Identity)

      // Link the peers
      peer1.knownPeers.set(peer2Identity, peer2)
      peer2.knownPeers.set(peer1Identity, peer1)

      // Verify peer2 is not connected
      peer2.setWebSocketAddress('testuri', 9033)
      expect(peer2.state).toEqual({
        type: 'DISCONNECTED',
        identity: peer2Identity,
      })

      pm.connectToWebSocket(peer2)

      expect(peer2.state).toEqual({
        type: 'CONNECTING',
        connections: { webSocket: expect.any(WebSocketConnection) },
        identity: peer2Identity,
      })
    })

    it('Attempts to establish a WebRTC connection through brokering peer', () => {
      const peers = new PeerManager(
        mockLocalPeer({ identity: webRtcLocalIdentity() }),
        new PeerAddressManager(mockHostsStore()),
      )

      // Create the peers
      const { peer: brokeringPeer } = getConnectedPeer(peers)
      const targetPeer = peers.getOrCreatePeer(webRtcCanInitiateIdentity())
      expect(targetPeer.state.type).toEqual('DISCONNECTED')

      // Link the peers
      brokeringPeer.knownPeers.set(targetPeer.getIdentityOrThrow(), targetPeer)
      targetPeer.knownPeers.set(brokeringPeer.getIdentityOrThrow(), brokeringPeer)

      peers.connectToWebRTC(targetPeer)

      expect(targetPeer.state).toMatchObject({
        type: 'CONNECTING',
        connections: { webRtc: expect.any(WebRtcConnection) },
      })
    })

    it('Can establish a WebRTC connection to a peer using an existing WebSocket connection to the same peer', async () => {
      const pm = new PeerManager(
        mockLocalPeer({ identity: webRtcLocalIdentity() }),
        new PeerAddressManager(mockHostsStore()),
      )

      const { peer, connection } = getConnectedPeer(pm, webRtcCanInitiateIdentity())

      expect(canInitiateWebRTC(pm.localPeer.publicIdentity, peer.getIdentityOrThrow())).toBe(
        true,
      )

      // Call connect() on the same peer to initiate a WebRTC connection
      pm.connectToWebRTC(peer)

      expect(peer.state).toEqual({
        type: 'CONNECTED',
        connections: { webSocket: connection, webRtc: expect.any(WebRtcConnection) },
        identity: peer.getIdentityOrThrow(),
      })

      if (peer.state.type !== 'CONNECTED') {
        throw new Error('Peer should be in state CONNECTED')
      }
      if (!peer.state.connections.webRtc) {
        throw new Error('Peer should have a WebRTC connection')
      }

      // Emitting new signal data should trigger a send on the WS connection
      expect(pm.identifiedPeers.size).toBe(1)
      expect(pm.peers).toHaveLength(1)
      const sendSpy = jest.spyOn(connection, 'send')
      await peer.state.connections.webRtc.onSignal.emitAsync({
        type: 'candidate',
        candidate: {
          candidate: '',
          sdpMLineIndex: 0,
          sdpMid: '0',
        },
      })
      expect(sendSpy).toBeCalledTimes(1)
    })

    it('Attempts to request WebRTC signaling through brokering peer', () => {
      const peers = new PeerManager(
        mockLocalPeer({ identity: webRtcLocalIdentity() }),
        new PeerAddressManager(mockHostsStore()),
      )

      // Create the peer to broker the connection through
      const { peer: brokeringPeer } = getConnectedPeer(peers)
      const brokerPeerSendMock = jest.fn()
      brokeringPeer.send = brokerPeerSendMock

      // Create the peer to connect to WebRTC through
      const targetPeer = peers.getOrCreatePeer(webRtcCannotInitiateIdentity())
      expect(targetPeer.state.type).toEqual('DISCONNECTED')

      // Link the peers
      brokeringPeer.knownPeers.set(targetPeer.getIdentityOrThrow(), targetPeer)
      targetPeer.knownPeers.set(brokeringPeer.getIdentityOrThrow(), brokeringPeer)

      peers.connectToWebRTC(targetPeer)
      expect(targetPeer.state).toMatchObject({
        type: 'CONNECTING',
        connections: {
          webRtc: {
            state: {
              type: 'REQUEST_SIGNALING',
            },
          },
        },
      })
      expect(brokerPeerSendMock).toBeCalledWith({
        type: InternalMessageType.signalRequest,
        payload: {
          sourceIdentity: peers.localPeer.publicIdentity,
          destinationIdentity: targetPeer.getIdentityOrThrow(),
        },
      })
    })

    it('Does not create a connection if Peer has disconnectUntil set', () => {
      const pm = new PeerManager(mockLocalPeer(), new PeerAddressManager(mockHostsStore()))
      const { peer } = getConnectedPeer(pm, 'peer')
      peer.close()

      // Mock the logger
      pm['logger'].mockTypes(() => jest.fn())

      // Verify that we could otherwise create a connection
      pm.connectToWebSocket(peer)
      expect(peer.state.type).toBe('CONNECTING')
      peer.close()

      // Set disconnectUntil and verify that we can't create a connection
      peer.peerRequestedDisconnectUntil = Number.MAX_SAFE_INTEGER
      pm.connectToWebSocket(peer)
      expect(peer.state.type).toBe('DISCONNECTED')
    })

    it('Sets disconnectUntil to null if current time is after disconnectUntil', () => {
      const pm = new PeerManager(mockLocalPeer(), new PeerAddressManager(mockHostsStore()))
      const { peer } = getConnectedPeer(pm, 'peer')
      peer.close()

      // Try websockets first
      peer.peerRequestedDisconnectUntil = 1
      pm.connectToWebSocket(peer)
      expect(peer.state.type).toBe('CONNECTING')
      expect(peer.peerRequestedDisconnectUntil).toBeNull()

      // Try websockets first
      peer.peerRequestedDisconnectUntil = 1
      pm.connectToWebRTC(peer)
      expect(peer.state.type).toBe('CONNECTING')
      expect(peer.peerRequestedDisconnectUntil).toBeNull()
    })

    it('Does not create a connection to a disconnected Peer above targetPeers', () => {
      const pm = new PeerManager(
        mockLocalPeer(),
        new PeerAddressManager(mockHostsStore()),
        undefined,
        undefined,
        50,
        1,
      )

      // Add one connected peer
      getConnectedPeer(pm, 'peer1')

      // Add a second peer that's disconnected
      const peer2Identity = mockIdentity('peer2')
      const peer2 = pm.getOrCreatePeer(peer2Identity)
      peer2.setWebSocketAddress('testuri.com', 9033)

      // Mock the logger
      pm['logger'].mockTypes(() => jest.fn())

      const result = pm.connectToWebSocket(peer2)

      expect(result).toBe(false)
      expect(peer2.state).toEqual({
        type: 'DISCONNECTED',
        identity: peer2Identity,
      })
    })
  })

  describe('create peers', () => {
    it('Returns the same peer when calling createPeer twice with the same identity', () => {
      const peerIdentity = mockIdentity('peer')
      const pm = new PeerManager(mockLocalPeer(), new PeerAddressManager(mockHostsStore()))

      const peer1 = pm.getOrCreatePeer(peerIdentity)
      const peer1Again = pm.getOrCreatePeer(peerIdentity)
      expect(peer1).toBe(peer1Again)
      expect(pm.peers.length).toBe(1)
      expect(pm.identifiedPeers.size).toBe(1)
      expect(pm.identifiedPeers.get(peerIdentity)).toBe(peer1)
    })

    it('Merges peers when an unidentified peer connects with the same identity as an identified webrtc peer', () => {
      const brokerIdentity = mockIdentity('brokering')
      const peerIdentity = webRtcCanInitiateIdentity()
      const pm = new PeerManager(mockLocalPeer(), new PeerAddressManager(mockHostsStore()))

      const { peer } = getSignalingWebRtcPeer(pm, brokerIdentity, peerIdentity)

      if (peer.state.type === 'DISCONNECTED') {
        throw new Error('Peer should not be DISCONNECTED')
      }
      if (!peer.state.connections.webRtc) {
        throw new Error('Peer should have a WebRTC connection')
      }
      const webRtcConnection = peer.state.connections.webRtc
      webRtcConnection.setState({
        type: 'CONNECTED',
        identity: peerIdentity,
      })

      expect(pm.peers.length).toBe(2)
      expect(pm.identifiedPeers.size).toBe(2)
      expect(pm.identifiedPeers.get(peerIdentity)).toBe(peer)

      const unidentifiedPeer = pm.getOrCreatePeer(null)
      const unidentifiedConnection = new WebSocketConnection(
        new ws(''),
        ConnectionDirection.Inbound,
        peer.logger,
      )
      unidentifiedPeer.setWebSocketConnection(unidentifiedConnection)

      expect(pm.peers.length).toBe(3)
      expect(pm.identifiedPeers.size).toBe(2)

      // Connect the unidentified connection to trigger a merge
      unidentifiedConnection.setState({
        type: 'CONNECTED',
        identity: peerIdentity,
      })

      expect(pm.peers.length).toBe(2)
      expect(pm.identifiedPeers.size).toBe(2)
      expect(pm.identifiedPeers.get(peerIdentity)).toBe(peer)
      expect(peer.state).toEqual({
        type: 'CONNECTED',
        identity: peerIdentity,
        connections: {
          webSocket: unidentifiedConnection,
          webRtc: webRtcConnection,
        },
      })
      expect(unidentifiedPeer.state).toEqual({
        type: 'DISCONNECTED',
        identity: peerIdentity,
      })
    })

    it('Merges peers when an unidentified peer connects with the same identity as an identified websocket peer', () => {
      const peerIdentity = webRtcCanInitiateIdentity()
      const pm = new PeerManager(
        mockLocalPeer({ identity: webRtcLocalIdentity() }),
        new PeerAddressManager(mockHostsStore()),
      )

      const { peer, connection } = getConnectedPeer(pm, peerIdentity)

      if (peer.state.type === 'DISCONNECTED') {
        throw new Error('Peer should not be DISCONNECTED')
      }
      if (!peer.state.connections.webSocket) {
        throw new Error('Peer should have a WebRTC connection')
      }

      expect(peer.state).toEqual({
        type: 'CONNECTED',
        identity: peerIdentity,
        connections: {
          webSocket: connection,
        },
      })

      expect(pm.peers.length).toBe(1)
      expect(pm.identifiedPeers.size).toBe(1)
      expect(pm.identifiedPeers.get(peerIdentity)).toBe(peer)

      const unidentifiedPeer = pm.getOrCreatePeer(null)
      const unidentifiedConnection = new WebSocketConnection(
        new ws(''),
        ConnectionDirection.Inbound,
        peer.logger,
      )
      unidentifiedPeer.setWebSocketConnection(unidentifiedConnection)

      expect(pm.peers.length).toBe(2)
      expect(pm.identifiedPeers.size).toBe(1)

      // Connect the unidentified connection to trigger a merge
      unidentifiedConnection.setState({
        type: 'CONNECTED',
        identity: peerIdentity,
      })

      expect(pm.peers.length).toBe(1)
      expect(pm.identifiedPeers.size).toBe(1)
      expect(pm.identifiedPeers.get(peerIdentity)).toBe(peer)
      expect(peer.state).toEqual({
        type: 'CONNECTED',
        identity: peerIdentity,
        connections: {
          webSocket: unidentifiedConnection,
        },
      })
      expect(connection.state).toEqual({
        type: 'DISCONNECTED',
      })
    })
  })

  it('Emits onConnectedPeersChanged when a peer enters CONNECTED or DISCONNECTED', () => {
    const pm = new PeerManager(mockLocalPeer(), new PeerAddressManager(mockHostsStore()))
    const onConnectedPeersChangedMock = jest.fn()
    pm.onConnectedPeersChanged.on(onConnectedPeersChangedMock)

    const { peer: connecting } = getConnectingPeer(pm)
    const { peer: waiting } = getWaitingForIdentityPeer(pm)
    const { peer: connected } = getConnectedPeer(pm, 'peer')

    expect(onConnectedPeersChangedMock).toBeCalledTimes(1)

    // Disconnect all of the peers
    connecting.close()
    waiting.close()
    connected.close()

    expect(onConnectedPeersChangedMock).toBeCalledTimes(2)
  })

  describe('Message: Identity', () => {
    it('Adds the peer to identifiedPeers after receiving a valid identity message', () => {
      const other = mockIdentity('other')
      const pm = new PeerManager(mockLocalPeer(), new PeerAddressManager(mockHostsStore()))

      expect(pm.identifiedPeers.size).toBe(0)
      expect(pm.peers.length).toBe(0)

      const { peer, connection } = getWaitingForIdentityPeer(pm)

      const identify: Identify = {
        type: InternalMessageType.identity,
        payload: {
          identity: other,
          port: peer.port,
          version: VERSION_PROTOCOL,
          agent: '',

          head: '',
          sequence: 1,
          work: BigInt(0).toString(),
        },
      }
      peer.onMessage.emit(identify, connection)

      expect(pm.identifiedPeers.size).toBe(1)
      expect(pm.peers.length).toBe(1)
      expect(connection.state).toEqual({
        type: 'CONNECTED',
        identity: other,
      })
      expect(peer.state).toEqual({
        type: 'CONNECTED',
        connections: { webSocket: connection },
        identity: other,
      })
    })

    it('Closes the connection when versions do not match', () => {
      const other = mockPrivateIdentity('other')
      const pm = new PeerManager(mockLocalPeer(), new PeerAddressManager(mockHostsStore()))

      const { peer, connection } = getWaitingForIdentityPeer(pm)

      expect(pm.peers.length).toBe(1)
      const closeSpy = jest.spyOn(connection, 'close')
      const retry = peer.getConnectionRetry(
        ConnectionType.WebSocket,
        ConnectionDirection.Outbound,
      )
      if (retry === null) {
        throw new Error('Retry must not be null')
      }
      const failSpy = jest.spyOn(retry, 'failedConnection')

      const identify: Identify = {
        type: InternalMessageType.identity,
        payload: {
          identity: privateIdentityToIdentity(other),
          version: VERSION_PROTOCOL_MIN - 1,
          agent: '',
          head: '',
          sequence: 1,
          work: BigInt(0).toString(),
          port: peer.port,
        },
      }
      peer.onMessage.emit(identify, connection)

      expect(closeSpy).toBeCalled()
      expect(failSpy).toBeCalledTimes(1)
      expect(pm.peers.length).toBe(1)
      expect(pm.identifiedPeers.size).toBe(0)
    })

    it('Closes the connection when an identity message with an invalid public key is sent', () => {
      const pm = new PeerManager(mockLocalPeer(), new PeerAddressManager(mockHostsStore()))

      const { peer, connection } = getWaitingForIdentityPeer(pm)

      expect(pm.peers.length).toBe(1)
      const closeSpy = jest.spyOn(connection, 'close')
      const retry = peer.getConnectionRetry(
        ConnectionType.WebSocket,
        ConnectionDirection.Outbound,
      )
      if (retry === null) {
        throw new Error('Retry must not be null')
      }
      const failSpy = jest.spyOn(retry, 'failedConnection')

      const identify: Identify = {
        type: InternalMessageType.identity,
        payload: {
          identity: 'test',
          version: VERSION_PROTOCOL,
          agent: '',

          head: '',
          sequence: 1,
          work: BigInt(0).toString(),
          port: peer.port,
        },
      }
      peer.onMessage.emit(identify, connection)
      expect(closeSpy).toBeCalled()
      expect(failSpy).toBeCalledTimes(1)
      expect(pm.peers.length).toBe(1)
      expect(pm.identifiedPeers.size).toBe(0)
    })

    it('Closes the connection if an unidentified peer returns the local identity', () => {
      const localIdentity = mockPrivateIdentity('local')
      const pm = new PeerManager(
        mockLocalPeer({ identity: localIdentity }),
        new PeerAddressManager(mockHostsStore()),
      )

      expect(pm.identifiedPeers.size).toBe(0)
      expect(pm.peers.length).toBe(0)

      const { connection } = getWaitingForIdentityPeer(pm)

      const identify: Identify = {
        type: InternalMessageType.identity,
        payload: {
          identity: privateIdentityToIdentity(localIdentity),
          port: 9033,
          version: VERSION_PROTOCOL,
          agent: '',

          head: '',
          sequence: 1,
          work: BigInt(0).toString(),
        },
      }
      connection.onMessage.emit(identify)

      expect(connection.state).toEqual({
        type: 'DISCONNECTED',
      })

      expect(pm.peers.length).toBe(0)
      expect(pm.identifiedPeers.size).toBe(0)
    })

    it('Closes the connection if an identified peer returns the local identity', () => {
      const localIdentity = mockPrivateIdentity('local')
      const pm = new PeerManager(
        mockLocalPeer({ identity: localIdentity }),
        new PeerAddressManager(mockHostsStore()),
      )

      const { peer: peer1 } = getConnectedPeer(pm, 'peer1')

      peer1.close()

      const connection = new WebSocketConnection(
        new ws(''),
        ConnectionDirection.Outbound,
        peer1.logger,
      )
      connection.setState({ type: 'WAITING_FOR_IDENTITY' })
      peer1.setWebSocketConnection(connection)
      expect(peer1.state.identity).toBe(peer1.getIdentityOrThrow())

      // Spy on connectionRetry.failedConnection
      const retry = peer1.getConnectionRetry(
        ConnectionType.WebSocket,
        ConnectionDirection.Outbound,
      )
      if (retry === null) {
        throw new Error('Retry must exist')
      }

      const identify: Identify = {
        type: InternalMessageType.identity,
        payload: {
          identity: privateIdentityToIdentity(localIdentity),
          port: 9033,
          version: VERSION_PROTOCOL,
          agent: '',

          head: '',
          sequence: 1,
          work: BigInt(0).toString(),
        },
      }
      connection.onMessage.emit(identify)

      // Peer 1 should be disconnected and WS connection info removed
      expect(connection.state).toEqual({
        type: 'DISCONNECTED',
      })
      expect(peer1.state).toEqual({
        type: 'DISCONNECTED',
        identity: peer1.getIdentityOrThrow(),
      })
      expect(peer1.port).toBeNull()
      expect(peer1.address).toBeNull()
      expect(retry.willNeverRetryConnecting).toBe(true)

      // The peer should be disposed, since there's no alternative way to connect to it
      expect(pm.identifiedPeers.size).toBe(0)
      expect(pm.peers.length).toBe(0)
    })

    it('Moves the connection to another peer if it returns a different identity', () => {
      const peer1Identity = mockIdentity('peer1')
      const peer2Identity = mockIdentity('peer2')
      const pm = new PeerManager(mockLocalPeer(), new PeerAddressManager(mockHostsStore()))

      const { peer: peer1 } = getConnectedPeer(pm, peer1Identity)

      peer1.close()

      const connection = new WebSocketConnection(
        new ws(''),
        ConnectionDirection.Outbound,
        peer1.logger,
      )
      connection.setState({ type: 'WAITING_FOR_IDENTITY' })
      peer1.setWebSocketConnection(connection)

      const identify: Identify = {
        type: InternalMessageType.identity,
        payload: {
          identity: peer2Identity,
          port: peer1.port,
          version: VERSION_PROTOCOL,
          agent: '',

          head: '',
          sequence: 1,
          work: BigInt(0).toString(),
        },
      }
      connection.onMessage.emit(identify)

      // Should have 2 verified peers
      expect(pm.identifiedPeers.size).toBe(2)
      expect(pm.peers.length).toBe(2)

      // Peer 1 should be disconnected and WS connection info removed
      expect(peer1.state).toEqual({
        type: 'DISCONNECTED',
        identity: peer1Identity,
      })
      expect(peer1.port).toBeNull()
      expect(peer1.address).toBeNull()
      expect(
        peer1.getConnectionRetry(ConnectionType.WebSocket, ConnectionDirection.Outbound)
          ?.willNeverRetryConnecting,
      ).toBe(true)

      const peer2 = pm.getPeer(peer2Identity)
      expect(peer2?.address).toBe('testuri.com')
      expect(peer2?.port).toBe(9033)
      expect(peer2?.state).toEqual({
        type: 'CONNECTED',
        connections: { webSocket: connection },
        identity: peer2Identity,
      })
    })

    it('Closes the connection if the peer has disconnectUntil set', () => {
      const localIdentity = mockPrivateIdentity('local')
      const peerIdentity = mockIdentity('peer')
      const pm = new PeerManager(
        mockLocalPeer({ identity: localIdentity }),
        new PeerAddressManager(mockHostsStore()),
      )

      const { peer } = getConnectedPeer(pm, peerIdentity)
      peer.close()
      expect(peer.state).toEqual({ type: 'DISCONNECTED', identity: peerIdentity })
      peer.localRequestedDisconnectUntil = Number.MAX_SAFE_INTEGER

      const { connection } = getWaitingForIdentityPeer(pm)

      const sendSpy = jest.spyOn(connection, 'send')
      const id: Identify = {
        type: InternalMessageType.identity,
        payload: {
          identity: peerIdentity,
          version: VERSION_PROTOCOL,
          agent: '',

          head: '',
          sequence: 1,
          work: BigInt(0).toString(),
          port: 9033,
        },
      }
      connection.onMessage.emit(id)

      const response: DisconnectingMessage = {
        type: InternalMessageType.disconnecting,
        payload: {
          sourceIdentity: privateIdentityToIdentity(localIdentity),
          destinationIdentity: peerIdentity,
          reason: DisconnectingReason.Congested,
          disconnectUntil: peer.localRequestedDisconnectUntil,
        },
      }
      expect(sendSpy).toBeCalledWith(response)

      expect(connection.state).toEqual({
        type: 'DISCONNECTED',
      })
    })
  })

  describe('Message: SignalRequest', () => {
    it('Forwards SignalRequest message intended for another peer', () => {
      const pm = new PeerManager(mockLocalPeer(), new PeerAddressManager(mockHostsStore()))

      const { peer: destinationPeer } = getConnectedPeer(pm, webRtcCannotInitiateIdentity())
      const { connection: sourcePeerConnection, peer: sourcePeer } = getConnectedPeer(
        pm,
        webRtcCanInitiateIdentity(),
      )

      expect(
        canInitiateWebRTC(
          sourcePeer.getIdentityOrThrow(),
          destinationPeer.getIdentityOrThrow(),
        ),
      ).toBe(false)

      const signal: SignalRequest = {
        type: InternalMessageType.signalRequest,
        payload: {
          sourceIdentity: sourcePeer.getIdentityOrThrow(),
          destinationIdentity: destinationPeer.getIdentityOrThrow(),
        },
      }

      const sendSpy = jest.spyOn(destinationPeer, 'send')
      sourcePeer.onMessage.emit(signal, sourcePeerConnection)
      expect(sendSpy).toBeCalledWith(signal)
    })

    it('Drops SignalRequest message originating from an different peer than sourceIdentity', () => {
      const pm = new PeerManager(mockLocalPeer(), new PeerAddressManager(mockHostsStore()))

      const { peer: peer1 } = getConnectedPeer(pm)
      const { peer: peer2 } = getConnectedPeer(pm)
      const { connection: peer3Connection, peer: peer3 } = getConnectedPeer(pm)

      const signal: SignalRequest = {
        type: InternalMessageType.signalRequest,
        payload: {
          sourceIdentity: peer1.getIdentityOrThrow(),
          destinationIdentity: peer2.getIdentityOrThrow(),
        },
      }

      const sendSpy1 = jest.spyOn(peer1, 'send')
      const sendSpy2 = jest.spyOn(peer2, 'send')

      peer3.onMessage.emit(signal, peer3Connection)
      expect(sendSpy1).not.toBeCalled()
      expect(sendSpy2).not.toBeCalled()
    })

    it('reject SignalRequest when source peer should initiate', () => {
      const pm = new PeerManager(
        mockLocalPeer({ identity: webRtcLocalIdentity() }),
        new PeerAddressManager(mockHostsStore()),
      )
      const initWebRtcConnectionMock = jest.fn()
      pm['initWebRtcConnection'] = initWebRtcConnectionMock

      const { peer, connection } = getConnectedPeer(pm, webRtcCannotInitiateIdentity())

      expect(canInitiateWebRTC(peer.getIdentityOrThrow(), pm.localPeer.publicIdentity)).toBe(
        true,
      )

      // Emit the signaling message
      const message: SignalRequest = {
        type: InternalMessageType.signalRequest,
        payload: {
          sourceIdentity: peer.getIdentityOrThrow(),
          destinationIdentity: pm.localPeer.publicIdentity,
        },
      }

      peer.onMessage.emit(message, connection)
      expect(initWebRtcConnectionMock).toBeCalledTimes(0)
    })

    it('Initiates webRTC connection when request intended for local peer', () => {
      const pm = new PeerManager(
        mockLocalPeer({ identity: webRtcLocalIdentity() }),
        new PeerAddressManager(mockHostsStore()),
      )
      const initWebRtcConnectionMock = jest.fn()
      pm['initWebRtcConnection'] = initWebRtcConnectionMock

      const { peer, connection } = getConnectedPeer(pm, webRtcCanInitiateIdentity())

      expect(canInitiateWebRTC(peer.getIdentityOrThrow(), pm.localPeer.publicIdentity)).toBe(
        false,
      )

      // Emit the signaling message
      const message: SignalRequest = {
        type: InternalMessageType.signalRequest,
        payload: {
          sourceIdentity: peer.getIdentityOrThrow(),
          destinationIdentity: pm.localPeer.publicIdentity,
        },
      }

      peer.onMessage.emit(message, connection)
      expect(initWebRtcConnectionMock).toBeCalledTimes(1)
      expect(initWebRtcConnectionMock).toBeCalledWith(peer, true)
      expect(pm['getBrokeringPeer'](peer)).toEqual(peer)
    })

    it('Sends a disconnect message if we are at max peers', () => {
      const pm = new PeerManager(
        mockLocalPeer({ identity: webRtcLocalIdentity() }),
        new PeerAddressManager(mockHostsStore()),
        undefined,
        undefined,
        1,
      )

      const { connection: peer1Connection, peer: peer1 } = getConnectedPeer(pm, 'peer')

      const message: SignalRequest = {
        type: InternalMessageType.signalRequest,
        payload: {
          sourceIdentity: webRtcCanInitiateIdentity(),
          destinationIdentity: pm.localPeer.publicIdentity,
        },
      }

      const sendSpy = jest.spyOn(peer1, 'send')

      peer1.onMessage.emit(message, peer1Connection)

      const reply: DisconnectingMessage = {
        type: InternalMessageType.disconnecting,
        payload: {
          disconnectUntil: expect.any(Number),
          reason: DisconnectingReason.Congested,
          sourceIdentity: pm.localPeer.publicIdentity,
          destinationIdentity: webRtcCanInitiateIdentity(),
        },
      }

      expect(sendSpy).toBeCalledWith(reply)
    })

    it('Does not send a disconnect message if we are at max peers but we have an existing connection to the peer', () => {
      const pm = new PeerManager(
        mockLocalPeer({ identity: webRtcLocalIdentity() }),
        new PeerAddressManager(mockHostsStore()),
        undefined,
        undefined,
        1,
      )

      const { connection: peer1Connection, peer: peer1 } = getConnectedPeer(pm, 'peer')
      getConnectedPeer(pm, webRtcCanInitiateIdentity())

      const message: SignalRequest = {
        type: InternalMessageType.signalRequest,
        payload: {
          sourceIdentity: webRtcCanInitiateIdentity(),
          destinationIdentity: pm.localPeer.publicIdentity,
        },
      }

      const sendSpy = jest.spyOn(peer1, 'send')

      peer1.onMessage.emit(message, peer1Connection)

      expect(sendSpy).not.toBeCalled()
    })
  })

  describe('Message: Signal', () => {
    it('Forwards signaling messages intended for another peer', () => {
      const peer1Identity = mockIdentity('peer1')
      const peer2Identity = mockIdentity('peer2')
      const pm = new PeerManager(mockLocalPeer(), new PeerAddressManager(mockHostsStore()))

      const { connection: peer1Connection, peer: peer1 } = getConnectedPeer(pm, peer1Identity)
      const { peer: peer2 } = getConnectedPeer(pm, peer2Identity)

      const signal: Signal = {
        type: InternalMessageType.signal,
        payload: {
          sourceIdentity: peer1Identity,
          destinationIdentity: peer2Identity,
          nonce: '',
          signal: '',
        },
      }

      const sendSpy = jest.spyOn(peer2, 'send')
      peer1.onMessage.emit(signal, peer1Connection)
      expect(sendSpy).toBeCalledWith(signal)
    })

    it('Drops signaling messages originating from an different peer than sourceIdentity', () => {
      const peer1Identity = mockIdentity('peer1')
      const peer2Identity = mockIdentity('peer2')
      const peer3Identity = mockIdentity('peer3')
      const pm = new PeerManager(mockLocalPeer(), new PeerAddressManager(mockHostsStore()))

      const { peer: peer1 } = getConnectedPeer(pm, peer1Identity)
      const { peer: peer2 } = getConnectedPeer(pm, peer2Identity)
      const { connection: peer3Connection, peer: peer3 } = getConnectedPeer(pm, peer3Identity)

      const signal: Signal = {
        type: InternalMessageType.signal,
        payload: {
          sourceIdentity: peer1Identity,
          destinationIdentity: peer2Identity,
          nonce: '',
          signal: '',
        },
      }

      const sendSpy1 = jest.spyOn(peer1, 'send')
      const sendSpy2 = jest.spyOn(peer2, 'send')
      peer3.onMessage.emit(signal, peer3Connection)
      expect(sendSpy1).not.toBeCalled()
      expect(sendSpy2).not.toBeCalled()
    })

    it('Sends a disconnect message if we are at max peers', () => {
      const pm = new PeerManager(
        mockLocalPeer({ identity: webRtcLocalIdentity() }),
        new PeerAddressManager(mockHostsStore()),
        undefined,
        undefined,
        1,
      )

      const { connection: peer1Connection, peer: peer1 } = getConnectedPeer(pm, 'peer')

      const message: Signal = {
        type: InternalMessageType.signal,
        payload: {
          sourceIdentity: webRtcCannotInitiateIdentity(),
          destinationIdentity: pm.localPeer.publicIdentity,
          nonce: '',
          signal: '',
        },
      }

      const sendSpy = jest.spyOn(peer1, 'send')

      peer1.onMessage.emit(message, peer1Connection)

      const reply: DisconnectingMessage = {
        type: InternalMessageType.disconnecting,
        payload: {
          disconnectUntil: expect.any(Number),
          reason: DisconnectingReason.Congested,
          sourceIdentity: pm.localPeer.publicIdentity,
          destinationIdentity: webRtcCannotInitiateIdentity(),
        },
      }

      expect(sendSpy).toBeCalledWith(reply)
    })

    it('Does not send a disconnect message if we are at max peers but we have an existing connection to the peer', () => {
      const pm = new PeerManager(
        mockLocalPeer({ identity: webRtcLocalIdentity() }),
        new PeerAddressManager(mockHostsStore()),
        undefined,
        undefined,
        1,
      )

      const { connection: peer1Connection, peer: peer1 } = getConnectedPeer(pm, 'peer')
      getConnectedPeer(pm, webRtcCannotInitiateIdentity())

      const message: Signal = {
        type: InternalMessageType.signal,
        payload: {
          sourceIdentity: webRtcCannotInitiateIdentity(),
          destinationIdentity: pm.localPeer.publicIdentity,
          nonce: '',
          signal: '',
        },
      }

      const sendSpy = jest.spyOn(peer1, 'send')

      peer1.onMessage.emit(message, peer1Connection)

      expect(sendSpy).not.toBeCalled()
    })

    it('Decrypts signaling data intended for local peer', async () => {
      const brokeringPeerIdentity = mockPrivateIdentity('brokering')

      const pm = new PeerManager(
        mockLocalPeer({ identity: webRtcLocalIdentity() }),
        new PeerAddressManager(mockHostsStore()),
      )

      const { connection, brokeringConnection, brokeringPeer } = getSignalingWebRtcPeer(
        pm,
        privateIdentityToIdentity(brokeringPeerIdentity),
        webRtcCanInitiateIdentity(),
      )

      const signalSpy = jest.spyOn(connection, 'signal')

      // Emit the signaling message
      const signal: Signal = {
        type: InternalMessageType.signal,
        payload: {
          sourceIdentity: webRtcCanInitiateIdentity(),
          destinationIdentity: privateIdentityToIdentity(webRtcLocalIdentity()),
          nonce: 'boxMessageNonce',
          signal: 'boxMessageMessage',
        },
      }
      await brokeringPeer.onMessage.emitAsync(signal, brokeringConnection)

      expect(signalSpy).toBeCalledTimes(1)
      expect(signalSpy).toBeCalledWith({
        type: 'candidate',
        candidate: {
          candidate: '',
          sdpMLineIndex: 0,
          sdpMid: '0',
        },
      })
    })

    it('Disconnects if decrypting signaling data fails', async () => {
      const brokeringPeerIdentity = mockIdentity('brokering')

      // Return null from the unboxMessage function
      mocked(encryption.unboxMessage).mockReturnValueOnce(null)

      const pm = new PeerManager(
        mockLocalPeer({ identity: webRtcLocalIdentity() }),
        new PeerAddressManager(mockHostsStore()),
      )
      const { connection, brokeringConnection, brokeringPeer } = getSignalingWebRtcPeer(
        pm,
        brokeringPeerIdentity,
        webRtcCanInitiateIdentity(),
      )

      const signalSpy = jest.spyOn(connection, 'signal')
      const closeSpy = jest.spyOn(connection, 'close')

      // Emit the signaling message
      const signal: Signal = {
        type: InternalMessageType.signal,
        payload: {
          sourceIdentity: webRtcCanInitiateIdentity(),
          destinationIdentity: privateIdentityToIdentity(webRtcLocalIdentity()),
          nonce: 'boxMessageNonce',
          signal: 'boxMessageMessage',
        },
      }
      await brokeringPeer.onMessage.emitAsync(signal, brokeringConnection)

      expect(signalSpy).not.toBeCalled()
      expect(closeSpy).toBeCalled()
    })

    it('Disconnects if decoding signaling data fails', async () => {
      const brokeringPeerIdentity = mockIdentity('brokering')

      // Return something that's not JSON from the unboxMessage function
      mocked(encryption.unboxMessage).mockReturnValueOnce('test')

      const pm = new PeerManager(
        mockLocalPeer({ identity: webRtcLocalIdentity() }),
        new PeerAddressManager(mockHostsStore()),
      )
      const { connection, brokeringConnection, brokeringPeer } = getSignalingWebRtcPeer(
        pm,
        brokeringPeerIdentity,
        webRtcCanInitiateIdentity(),
      )

      const signalSpy = jest.spyOn(connection, 'signal')
      const closeSpy = jest.spyOn(connection, 'close')

      // Emit the signaling message
      const signal: Signal = {
        type: InternalMessageType.signal,
        payload: {
          sourceIdentity: webRtcCanInitiateIdentity(),
          destinationIdentity: privateIdentityToIdentity(webRtcLocalIdentity()),
          nonce: 'boxMessageNonce',
          signal: 'boxMessageMessage',
        },
      }
      await brokeringPeer.onMessage.emitAsync(signal, brokeringConnection)

      expect(signalSpy).not.toBeCalled()
      expect(closeSpy).toBeCalled()
    })
  })

  describe('Message: PeerListRequest', () => {
    it('Sends a peer list message in response', () => {
      const peerIdentity = mockIdentity('peer')

<<<<<<< HEAD
      const pm = new PeerManager(mockLocalPeer(), new PeerAddressManager(mockHostsStore()))
=======
      const pm = new PeerManager(mockLocalPeer())
>>>>>>> 14c46bcc
      const { connection, peer } = getConnectedPeer(pm, peerIdentity)

      expect(pm.peers.length).toBe(1)
      expect(pm.identifiedPeers.size).toBe(1)

      const peerListRequest: PeerListRequest = {
        type: InternalMessageType.peerListRequest,
      }

      const peerList: PeerList = {
        type: InternalMessageType.peerList,
        payload: {
          connectedPeers: [
            {
              identity: peer.getIdentityOrThrow(),
              address: peer.address,
              port: peer.port,
            },
          ],
        },
      }

      const sendToSpy = jest.spyOn(pm, 'sendTo')
      peer.onMessage.emit(peerListRequest, connection)
      expect(sendToSpy).toBeCalledTimes(1)
      expect(sendToSpy).toHaveBeenCalledWith(peer, peerList)
    })

    it('Does not broadcast worker peers', () => {
      const peerIdentity = mockIdentity('peer')

      const localPeer = mockLocalPeer()
      localPeer.broadcastWorkers = false

<<<<<<< HEAD
      const pm = new PeerManager(localPeer, new PeerAddressManager(mockHostsStore()))
=======
      const pm = new PeerManager(localPeer)
>>>>>>> 14c46bcc
      const { connection, peer } = getConnectedPeer(pm, peerIdentity)
      peer.isWorker = true

      expect(pm.peers.length).toBe(1)
      expect(pm.identifiedPeers.size).toBe(1)

      const peerListRequest: PeerListRequest = {
        type: InternalMessageType.peerListRequest,
      }

      const emptyPeerList: PeerList = {
        type: InternalMessageType.peerList,
        payload: {
          connectedPeers: [],
        },
      }

      const sendToSpy = jest.spyOn(pm, 'sendTo')
      peer.onMessage.emit(peerListRequest, connection)
      expect(sendToSpy).toBeCalledTimes(1)
      expect(sendToSpy).toHaveBeenCalledWith(peer, emptyPeerList)
    })
  })

  describe('Message: PeerList', () => {
    it('Does not add local identity to knownPeers', () => {
      const localIdentity = mockPrivateIdentity('local')
      const peerIdentity = mockIdentity('peer')

      const pm = new PeerManager(
        mockLocalPeer({ identity: localIdentity }),
        new PeerAddressManager(mockHostsStore()),
      )

      const { connection, peer } = getConnectedPeer(pm, peerIdentity)

      expect(peer.knownPeers.size).toBe(0)

      const peerList: PeerList = {
        type: InternalMessageType.peerList,
        payload: {
          connectedPeers: [
            {
              identity: privateIdentityToIdentity(localIdentity),
              address: peer.address,
              port: peer.port,
            },
          ],
        },
      }
      peer.onMessage.emit(peerList, connection)
      expect(peer.knownPeers.size).toBe(0)
    })

    it('Does not emit onKnownPeersChanged when peer list stays the same', () => {
      const peerIdentity = mockIdentity('peer')
      const newPeerIdentity = mockIdentity('new')

      const pm = new PeerManager(mockLocalPeer(), new PeerAddressManager(mockHostsStore()))

      const { connection, peer } = getConnectedPeer(pm, peerIdentity)

      expect(pm.peers.length).toBe(1)
      expect(pm.identifiedPeers.size).toBe(1)
      expect(peer.knownPeers.size).toBe(0)

      const peerList: PeerList = {
        type: InternalMessageType.peerList,
        payload: {
          connectedPeers: [
            {
              identity: newPeerIdentity,
              address: peer.address,
              port: peer.port,
            },
          ],
        },
      }
      const onKnownPeersChangedSpy = jest.spyOn(peer.onKnownPeersChanged, 'emit')
      peer.onMessage.emit(peerList, connection)
      peer.onMessage.emit(peerList, connection)

      expect(onKnownPeersChangedSpy).toBeCalledTimes(1)
    })

    it('Links peers when adding a new known peer', () => {
      const peerIdentity = mockIdentity('peer')
      const newPeerIdentity = mockIdentity('new')

      const pm = new PeerManager(mockLocalPeer(), new PeerAddressManager(mockHostsStore()))

      const { connection, peer } = getConnectedPeer(pm, peerIdentity)

      expect(pm.peers.length).toBe(1)
      expect(pm.identifiedPeers.size).toBe(1)
      expect(peer.knownPeers.size).toBe(0)

      // Clear onKnownPeersChanged handlers to avoid any side effects
      pm.onKnownPeersChanged.clear()

      const peerList: PeerList = {
        type: InternalMessageType.peerList,
        payload: {
          connectedPeers: [
            {
              identity: newPeerIdentity,
              address: peer.address,
              port: peer.port,
            },
          ],
        },
      }
      peer.onMessage.emit(peerList, connection)

      expect(peer.knownPeers.size).toBe(1)
      expect(pm.peers.length).toBe(2)
      expect(pm.identifiedPeers.size).toBe(2)

      const newPeer = peer.knownPeers.get(newPeerIdentity)
      expect(newPeer).toBeDefined()
      if (!newPeer) {
        throw new Error('Peer must be defined')
      }
      expect(newPeer.state).toEqual({
        type: 'DISCONNECTED',
        identity: newPeerIdentity,
      })
      expect(newPeer.knownPeers.size).toBe(1)
      expect(newPeer.knownPeers.get(peerIdentity)).toBe(peer)

      expect(pm.identifiedPeers.size).toBe(2)
      expect(pm.identifiedPeers.get(peerIdentity)).toBe(peer)
      expect(pm.identifiedPeers.get(newPeerIdentity)).toBe(newPeer)
    })

    it(`Disposes of peers if they are no longer linked to the network`, () => {
      const peerIdentity = mockIdentity('peer')
      const newPeerIdentity = mockIdentity('new')

      const pm = new PeerManager(mockLocalPeer(), new PeerAddressManager(mockHostsStore()))

      const { connection, peer } = getConnectedPeer(pm, peerIdentity)

      expect(pm.peers.length).toBe(1)
      expect(pm.identifiedPeers.size).toBe(1)
      expect(peer.knownPeers.size).toBe(0)

      // Clear onKnownPeersChanged handlers to avoid any side effects
      pm.onKnownPeersChanged.clear()

      const peerList: PeerList = {
        type: InternalMessageType.peerList,
        payload: {
          connectedPeers: [
            {
              identity: newPeerIdentity,
              address: peer.address,
              port: peer.port,
            },
          ],
        },
      }
      peer.onMessage.emit(peerList, connection)

      expect(peer.knownPeers.size).toBe(1)
      expect(pm.peers.length).toBe(2)
      expect(pm.identifiedPeers.size).toBe(2)

      // Indicate that we can't initiate a WebSocket connection to the new peer
      const newPeer = pm.getPeerOrThrow(newPeerIdentity)
      newPeer
        .getConnectionRetry(ConnectionType.WebSocket, ConnectionDirection.Outbound)
        ?.neverRetryConnecting()

      // Send another peer list without that peer
      const newPeerList: PeerList = {
        type: InternalMessageType.peerList,
        payload: {
          connectedPeers: [],
        },
      }
      peer.onMessage.emit(newPeerList, connection)

      // newPeer should be disposed
      expect(pm.peers).toHaveLength(1)
      expect(pm.identifiedPeers.size).toBe(1)
      expect(pm.identifiedPeers.get(peerIdentity)).toBe(peer)
      expect(pm.identifiedPeers.get(newPeerIdentity)).toBeUndefined()
    })
  })

  describe('Message: Disconnect', () => {
    it('Drops disconnect messages originating from an different peer than sourceIdentity', () => {
      const peer1Identity = mockIdentity('peer1')
      const peer2Identity = mockIdentity('peer2')
      const peer3Identity = mockIdentity('peer3')
      const pm = new PeerManager(mockLocalPeer(), new PeerAddressManager(mockHostsStore()))

      const { peer: peer1 } = getConnectedPeer(pm, peer1Identity)
      const { peer: peer2 } = getConnectedPeer(pm, peer2Identity)
      const { connection: peer3Connection, peer: peer3 } = getConnectedPeer(pm, peer3Identity)

      const signal: DisconnectingMessage = {
        type: InternalMessageType.disconnecting,
        payload: {
          sourceIdentity: peer1Identity,
          destinationIdentity: peer2Identity,
          disconnectUntil: Number.MAX_SAFE_INTEGER,
          reason: DisconnectingReason.ShuttingDown,
        },
      }

      const sendSpy1 = jest.spyOn(peer1, 'send')
      const sendSpy2 = jest.spyOn(peer2, 'send')
      peer3.onMessage.emit(signal, peer3Connection)
      expect(sendSpy1).not.toBeCalled()
      expect(sendSpy2).not.toBeCalled()
    })

    it('Should set peerRequestedDisconnectUntil on unidentified Peer', () => {
      const localPeer = mockLocalPeer()
      const pm = new PeerManager(localPeer, new PeerAddressManager(mockHostsStore()))
      const peerIdentity = mockIdentity('peer')
      const { peer, connection } = getConnectingPeer(pm)
      expect(peer.peerRequestedDisconnectUntil).toBeNull()

      const disconnectMessage: DisconnectingMessage = {
        type: InternalMessageType.disconnecting,
        payload: {
          sourceIdentity: peerIdentity,
          destinationIdentity: localPeer.publicIdentity,
          disconnectUntil: Number.MAX_SAFE_INTEGER,
          reason: DisconnectingReason.ShuttingDown,
        },
      }

      connection.onMessage.emit(disconnectMessage)

      // Even though identity is included in the message, it shouldn't be set on the
      // peer before an Identity message is received.
      expect(peer.state.identity).toBeNull()

      expect(peer.peerRequestedDisconnectUntil).toBe(Number.MAX_SAFE_INTEGER)
      expect(peer.state.type).toEqual('DISCONNECTED')
    })

    it('Should set peerRequestedDisconnectUntil on CONNECTED Peer when sender is not sourceIdentity', () => {
      const localPeer = mockLocalPeer({ identity: webRtcLocalIdentity() })
      const pm = new PeerManager(localPeer, new PeerAddressManager(mockHostsStore()))

      const { peer, brokeringConnection, brokeringPeer } = getSignalingWebRtcPeer(
        pm,
        mockIdentity('brokering'),
        webRtcCanInitiateIdentity(),
      )

      const disconnectMessage: DisconnectingMessage = {
        type: InternalMessageType.disconnecting,
        payload: {
          sourceIdentity: webRtcCanInitiateIdentity(),
          destinationIdentity: localPeer.publicIdentity,
          disconnectUntil: Number.MAX_SAFE_INTEGER,
          reason: DisconnectingReason.ShuttingDown,
        },
      }

      expect(peer.state.type).toEqual('CONNECTING')
      expect(brokeringPeer.state.type).toEqual('CONNECTED')

      brokeringConnection.onMessage.emit(disconnectMessage)

      expect(peer.state.type).toEqual('DISCONNECTED')
      expect(peer.peerRequestedDisconnectReason).toEqual(DisconnectingReason.ShuttingDown)
      expect(peer.peerRequestedDisconnectUntil).toEqual(Number.MAX_SAFE_INTEGER)
      expect(brokeringPeer.state.type).toEqual('CONNECTED')
    })

    it('Should set peerRequestedDisconnectUntil on CONNECTED Peer when sender is sourceIdentity', () => {
      const localPeer = mockLocalPeer()
      const pm = new PeerManager(localPeer, new PeerAddressManager(mockHostsStore()))
      const peerIdentity = mockIdentity('peer')
      const { peer, connection } = getConnectedPeer(pm, peerIdentity)
      expect(peer.peerRequestedDisconnectUntil).toBeNull()

      const disconnectMessage: DisconnectingMessage = {
        type: InternalMessageType.disconnecting,
        payload: {
          sourceIdentity: peerIdentity,
          destinationIdentity: localPeer.publicIdentity,
          disconnectUntil: Number.MAX_SAFE_INTEGER,
          reason: DisconnectingReason.ShuttingDown,
        },
      }

      connection.onMessage.emit(disconnectMessage)

      expect(peer.peerRequestedDisconnectUntil).toBe(Number.MAX_SAFE_INTEGER)
      expect(peer.state.type).toEqual('DISCONNECTED')
    })
  })
})<|MERGE_RESOLUTION|>--- conflicted
+++ resolved
@@ -120,11 +120,7 @@
 
   describe('Distribute peers', () => {
     it('Should send peer list requests to newer protocol version', () => {
-<<<<<<< HEAD
-      const pm = new PeerManager(mockLocalPeer(), new PeerAddressManager(mockHostsStore()))
-=======
-      const pm = new PeerManager(mockLocalPeer())
->>>>>>> 14c46bcc
+      const pm = new PeerManager(mockLocalPeer(), new PeerAddressManager(mockHostsStore()))
 
       const { peer: peer1 } = getConnectedPeer(pm, 'peer1')
 
@@ -142,11 +138,7 @@
     })
 
     it('Should not send peer list requests to older protocol version', () => {
-<<<<<<< HEAD
-      const pm = new PeerManager(mockLocalPeer(), new PeerAddressManager(mockHostsStore()))
-=======
-      const pm = new PeerManager(mockLocalPeer())
->>>>>>> 14c46bcc
+      const pm = new PeerManager(mockLocalPeer(), new PeerAddressManager(mockHostsStore()))
 
       const { peer: peer1 } = getConnectedPeer(pm, 'peer1')
 
@@ -164,11 +156,8 @@
     })
 
     it('Should not send peer list requests to null protocol version', () => {
-<<<<<<< HEAD
-      const pm = new PeerManager(mockLocalPeer(), new PeerAddressManager(mockHostsStore()))
-=======
-      const pm = new PeerManager(mockLocalPeer())
->>>>>>> 14c46bcc
+      const pm = new PeerManager(mockLocalPeer(), new PeerAddressManager(mockHostsStore()))
+
 
       const { peer: peer1 } = getConnectedPeer(pm, 'peer1')
 
@@ -184,11 +173,7 @@
     })
 
     it('Should broadcast peer list to older protocol version', () => {
-<<<<<<< HEAD
-      const pm = new PeerManager(mockLocalPeer(), new PeerAddressManager(mockHostsStore()))
-=======
-      const pm = new PeerManager(mockLocalPeer())
->>>>>>> 14c46bcc
+      const pm = new PeerManager(mockLocalPeer(), new PeerAddressManager(mockHostsStore()))
 
       const { peer: peer1 } = getConnectedPeer(pm, 'peer1')
       const { peer: peer2 } = getConnectedPeer(pm, 'peer2')
@@ -213,11 +198,7 @@
     })
 
     it('Should not broadcast peer list to newer protocol version', () => {
-<<<<<<< HEAD
-      const pm = new PeerManager(mockLocalPeer(), new PeerAddressManager(mockHostsStore()))
-=======
-      const pm = new PeerManager(mockLocalPeer())
->>>>>>> 14c46bcc
+      const pm = new PeerManager(mockLocalPeer(), new PeerAddressManager(mockHostsStore()))
 
       const { peer: peer1 } = getConnectedPeer(pm, 'peer1')
       const { peer: peer2 } = getConnectedPeer(pm, 'peer2')
@@ -1556,11 +1537,7 @@
     it('Sends a peer list message in response', () => {
       const peerIdentity = mockIdentity('peer')
 
-<<<<<<< HEAD
-      const pm = new PeerManager(mockLocalPeer(), new PeerAddressManager(mockHostsStore()))
-=======
-      const pm = new PeerManager(mockLocalPeer())
->>>>>>> 14c46bcc
+      const pm = new PeerManager(mockLocalPeer(), new PeerAddressManager(mockHostsStore()))
       const { connection, peer } = getConnectedPeer(pm, peerIdentity)
 
       expect(pm.peers.length).toBe(1)
@@ -1595,11 +1572,7 @@
       const localPeer = mockLocalPeer()
       localPeer.broadcastWorkers = false
 
-<<<<<<< HEAD
       const pm = new PeerManager(localPeer, new PeerAddressManager(mockHostsStore()))
-=======
-      const pm = new PeerManager(localPeer)
->>>>>>> 14c46bcc
       const { connection, peer } = getConnectedPeer(pm, peerIdentity)
       peer.isWorker = true
 
